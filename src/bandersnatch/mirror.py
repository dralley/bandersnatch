--- conflicted
+++ resolved
@@ -41,12 +41,6 @@
     # Stop soon after meeting an error. Continue without updating the
     # mirror's serial if false.
     stop_on_error = False
-
-<<<<<<< HEAD
-    delete_packages = True
-=======
-    package_blacklist = None
->>>>>>> d0fdcc68
 
     digest_name = 'sha256'
 
